// SPDX-License-Identifier: MIT
// solhint-disable max-line-length

pragma solidity ^0.8.0;

import "../config/enums.sol";
import "../config/errors.sol";
import "../config/constants.sol";
import "../config/types.sol";

import "./TokenIdUtil.sol";

/**
 *
 *
 * Instrument ID = KECCAK256(struct Instrument)
 *
 * Instrument (368 bits + 256 bits * MAX_OPTION_CONSTRUCTION) =
 *
 *  * ------------------ | ---------------- | --------------------- | ---------------- | ------------------ | -------------------------------------------- |
 *  | oracleId (8 bits)  | engineId (8 bits)|  autocallId (40 bits) | period (64 bits) | coupons (256 bits) | options (512 bits * MAX_OPTION_CONSTRUCTION) *
 *  *------------------- | ---------------- | --------------------- | ---------------- | ------------------ | -------------------------------------------- | |
 *
 *  oracleId: id of the engine
 *  engineId: id of the engine
 *  autocallId: id of the autocall
 *  period: duration of instrument
 *  coupons: packed coupons
 *  options: array of options
 *
 * Autocall ID (40 bits total) =
 *
 *  * -------------------- |
 *  | barrierId (32 bits)  *
 *  * -------------------- |
 *
 *  barrierId: id of the autocallable barrier
 *
 * Coupons (256 bits total) =
 *
 *  * ------------------- | ------------------- | ------------------- | ------------------- |
 *  | coupon (64 bits)    | coupon (64 bits)    | coupon (64 bits)    | coupon (64 bits)    *
 *  * ------------------- | ------------------- | ------------------- | ------------------- |
 *
 * Coupon ID (64 bits total) =
 *
 *  * ------------------- | ---------------------- | -------------------- | -------------------- | ------------------- |
 *  | couponPCT (16 bits) | isPartitioned (1 bits) | couponType (4 bits)  | barrierId (32 bits)  | reserved (11 bits)  *
 *  * ------------------- | ---------------------- | -------------------- | -------------------- | ------------------- |
 *
 *  couponPCT: coupon percentage of notional
 *  isPartitioned: whether coupons broken up into installments (ONLY AUTOCALL COUPONS)
 *  couponType: coupon type (!NONE ONLY AUTOCALL COUPONS)
 *  barrierId: id of the barrier
 *  reserved: reserved for future storage
 *
 *
 * Barrier ID (32 bits total) =
 *
 *  * -------------------- | ------------------------------ | --------------------- |
 *  | barrierPCT (16 bits) | observationFrequency (8 bits)  | triggerType (8 bits)  |
 *  * -------------------- | ------------------------------ | --------------------- |
 *
 *  barrierPCT: percentage of the barrier relative to initial spot price in {UNIT_PERCENTAGE_DECIMALS} decimals
 *  observationFrequency: frequency of barrier observations (ObservationFrequencyType)
 *  triggerType: trigger type of the barrier (BarrierTriggerType)
 *
 */

library InstrumentIdUtil {
    struct InstrumentExtended {
        uint8 oracleId;
        uint8 engineId;
<<<<<<< HEAD
        uint64 period;
        Autocall autocall;
=======
        Barrier autocall;
>>>>>>> a24ee03c
        Coupon[] coupons;
        OptionExtended[] options;
    }

    struct Coupon {
        uint16 couponPCT;
        bool isPartitioned;
        CouponType couponType;
        Barrier barrier;
    }

    struct OptionExtended {
        uint16 participationPCT;
        Barrier barrier;
        uint256 tokenId;
    }

    struct Barrier {
        uint16 barrierPCT;
        BarrierObservationFrequencyType observationFrequency;
        BarrierTriggerType triggerType;
    }

    /// @dev internal struct to bypass stack too deep issues
    struct BreachDetail {
        uint16 barrierPCT;
        uint256 breachThreshold;
        BarrierExerciseType exerciseType;
        uint64 period;
        uint64 expiry;
        address oracle;
        address underlying;
        address strike;
        uint256 frequency;
    }

    /**
     * @notice serialize instrument
     * @param _instrument InstrumentExtended struct
     * @return instrument
     */
    function serialize(InstrumentExtended memory _instrument) internal pure returns (Instrument memory) {
        return Instrument(
            _instrument.oracleId,
            _instrument.engineId,
            serializeAutocall(_instrument.autocall),
            _instrument.period,
            serializeCoupons(_instrument.coupons),
            serializeOptions(_instrument.options)
        );
    }

    /**
     * @notice calculate ERC1155 token id for given instrument parameters.
     * @param _instrument Instrument struct
     * @return instrumentId id of the instrument
     */
    function getInstrumentId(Instrument memory _instrument) internal pure returns (uint256 instrumentId) {
        bytes32 start = keccak256(
            abi.encode(
                _instrument.oracleId, _instrument.engineId, _instrument.autocallId, _instrument.period, _instrument.coupons
            )
        );

        Option[] memory options = _instrument.options;
        for (uint256 i = 0; i < options.length; i++) {
            Option memory option = options[i];

            if (option.participationPCT == 0) {
                break;
            }

            start = keccak256(abi.encode(start, option.participationPCT, option.barrierId, option.tokenId));
        }

        instrumentId = uint256(start);
    }

    /**
     * @notice calculate ERC1155 token id for given instrument parameters.
     * @param _instrument InstrumentExtended struct
     * @return instrumentId id of the instrument
     */
    function getInstrumentId(InstrumentExtended memory _instrument) internal pure returns (uint256 instrumentId) {
        return getInstrumentId(serialize(_instrument));
    }

    /**
     * @notice calculate coupons packing. See table above for coupons
     * @param couponArr array of coupons
     * @return coupons coupons
     */
    function getCoupons(uint64[] memory couponArr) internal pure returns (uint256 coupons) {
        for (uint256 i = 0; i < couponArr.length; i++) {
            coupons = coupons + (uint256(couponArr[i]) << (64 * (MAX_COUPON_CONSTRUCTION - i - 1)));
        }
    }

    /**
     * @notice calculate coupon id. See table above for couponId
     * @param couponPCT coupon percentage of notional
     * @param isPartitioned whether coupon is partitioned
     * @param couponType coupon type
     * @param barrierId barrier id
     * @return couponId coupon id
     */
    function getCouponId(uint16 couponPCT, bool isPartitioned, CouponType couponType, uint32 barrierId)
        internal
        pure
        returns (uint64 couponId)
    {
        unchecked {
            couponId = (uint64(couponPCT) << 48) + (uint64(isPartitioned ? 1 : 0) << 47) + (uint64(couponType) << 43)
                + (uint64(barrierId) << 11);
        }
    }

    /**
     * @notice derive couponPCT, isPartitioned, couponType, barrierId from coupon packing
     * @param coupons coupons
     * @param index of the coupon (max 4)
     * @return couponPCT coupon percentage of notional
     * @return isPartitioned whether coupon is partitioned
     * @return couponType coupon type
     * @return barrierId barrier id
     */
    function parseCouponId(uint256 coupons, uint256 index)
        internal
        pure
        returns (uint16 couponPCT, bool isPartitioned, CouponType couponType, uint32 barrierId)
    {
        uint64 couponId;

        // solhint-disable-next-line no-inline-assembly
        assembly {
            couponId := shr(mul(sub(MAX_COUPON_CONSTRUCTION, add(index, 1)), 64), coupons)
        }

        (couponPCT, isPartitioned, couponType, barrierId) = parseCouponId(couponId);
    }

    /**
     * @notice derive couponPCT, isPartitioned, couponType, barrierId from couponId
     * @param couponId coupon id
     * @return couponPCT coupon percentage of notional
     * @return isPartitioned whether coupon is partitioned
     * @return couponType coupon type
     * @return barrierId barrier id
     */
    function parseCouponId(uint64 couponId)
        internal
        pure
        returns (uint16 couponPCT, bool isPartitioned, CouponType couponType, uint32 barrierId)
    {
        // solhint-disable-next-line no-inline-assembly
        assembly {
            couponPCT := shr(48, couponId)
            isPartitioned := and(shr(47, couponId), 0x1)
            couponType := and(shr(43, couponId), 0xF)
            barrierId := shr(11, couponId)
        }
    }

    /**
     * @notice calculate barrier id. See table above for barrier Id
     * @param barrierPCT percentage of the barrier relative to initial spot price in {UNIT_PERCENTAGE_DECIMALS} decimals
     * @param observationFrequency frequency of barrier observations
     * @param triggerType trigger type of the barrier
     * @return barrierId barrier id
     */
    function getBarrierId(uint16 barrierPCT, BarrierObservationFrequencyType observationFrequency, BarrierTriggerType triggerType)
        internal
        pure
        returns (uint32 barrierId)
    {
        unchecked {
            barrierId = (uint32(barrierPCT) << 16) + (uint32(observationFrequency) << 8) + uint32(triggerType);
        }
    }

    /**
     * @notice derive barrierPCT, observationFrequency, barrierType from barrierId
     * @param barrierId barrier id
     * @return barrierPCT percentage of the barrier relative to initial spot price in {UNIT_PERCENTAGE_DECIMALS} decimals
     * @return observationFrequency frequency of barrier observations
     * @return triggerType trigger type of the barrier
     */
    function parseBarrierId(uint32 barrierId)
        internal
        pure
        returns (uint16 barrierPCT, BarrierObservationFrequencyType observationFrequency, BarrierTriggerType triggerType)
    {
        // solhint-disable-next-line no-inline-assembly
        assembly {
            barrierPCT := shr(16, barrierId)
            observationFrequency := and(shr(8, barrierId), 0xFF)
            triggerType := and(barrierId, 0xFF)
        }
    }

    /**
     * @notice calculate expiry for given instrument parameters.
     * @param _instrument Instrument struct
     * @return expiry expiry of the instrument
     */
    function getExpiry(Instrument memory _instrument) internal pure returns (uint64 expiry) {
        expiry = TokenIdUtil.parseExpiry(_instrument.options[0].tokenId);
    }

    function isBreached(uint256 _barrierBreachThreshold, uint256 _comparisonPrice, uint16 _barrierPCT)
        internal
        pure
        returns (bool)
    {
        if (_barrierPCT < UNIT_PERCENTAGE) {
            return _comparisonPrice < _barrierBreachThreshold;
        } else {
            return _comparisonPrice > _barrierBreachThreshold;
        }
    }

    function isBreached(uint256[] memory _obsTimestamps) internal pure returns (bool, uint256) {
        for (uint256 i = 0; i < _obsTimestamps.length; i++) {
            if (_obsTimestamps[i] > 0) return (true, _obsTimestamps[i]);
        }
        return (false, 0);
    }

    /**
     * @notice derive frequency denominated in seconds
     * @param frequency barrier observation frequency type
     * @return frequency denominated in seconds
     */
    function getFrequency(BarrierObservationFrequencyType frequency) internal pure returns (uint256) {
        if (frequency == BarrierObservationFrequencyType.ONE_DAY) {
            return (1 days);
        } else if (frequency == BarrierObservationFrequencyType.ONE_WEEK) {
            return (7 days);
        } else if (frequency == BarrierObservationFrequencyType.TWO_WEEKS) {
            return (14 days);
        } else if (frequency == BarrierObservationFrequencyType.ONE_MONTH) {
            return (30 days);
        } else if (frequency == BarrierObservationFrequencyType.TWO_MONTHS) {
            return (60 days);
        } else if (frequency == BarrierObservationFrequencyType.THREE_MONTHS) {
            return (90 days);
        } else if (frequency == BarrierObservationFrequencyType.SIX_MONTHS) {
            return (180 days);
        } else if (frequency == BarrierObservationFrequencyType.NINE_MONTHS) {
            return (270 days);
        } else if (frequency == BarrierObservationFrequencyType.ONE_YEAR) {
            return (365 days);
        } else {
            return 1;
        }
    }

    /**
     * @notice Derive barrier exercise type
     * @param frequency barrier observation frequency type
     * @return barrier exercise type
     */
    function getExerciseType(BarrierObservationFrequencyType frequency) internal pure returns (BarrierExerciseType) {
        if (frequency == BarrierObservationFrequencyType.NONE) {
            return BarrierExerciseType.EUROPEAN;
        } else if (frequency == BarrierObservationFrequencyType.ONE_SECOND) {
            return BarrierExerciseType.CONTINUOUS;
        } else {
            return BarrierExerciseType.DISCRETE;
        }
    }

    /**
     * @notice serialize autocall struct
     * @param _autocall Autocall struct
     * @return autocallId
     */
    function serializeAutocall(Barrier memory _autocall) private pure returns (uint32 autocallId) {
        autocallId = getBarrierId(_autocall.barrierPCT, _autocall.observationFrequency, _autocall.triggerType);
    }

    /**
     * @notice serialize coupons
     * @param _coupons Coupon struct array
     * @return coupons
     */
    function serializeCoupons(Coupon[] memory _coupons) private pure returns (uint256 coupons) {
        uint64[] memory couponsArr = new uint64[](MAX_COUPON_CONSTRUCTION);

        for (uint8 i; i < _coupons.length;) {
            Coupon memory coupon = _coupons[i];
            uint32 couponBarrierId =
                getBarrierId(coupon.barrier.barrierPCT, coupon.barrier.observationFrequency, coupon.barrier.triggerType);

            couponsArr[i] = getCouponId(coupon.couponPCT, coupon.isPartitioned, coupon.couponType, couponBarrierId);
            unchecked {
                ++i;
            }
        }

        coupons = getCoupons(couponsArr);
    }

    /**
     * @notice serialize options
     * @param _options OptionExtended struct array
     * @return options
     */
    function serializeOptions(OptionExtended[] memory _options) private pure returns (Option[] memory options) {
        options = new Option[](MAX_OPTION_CONSTRUCTION);

        for (uint8 i; i < _options.length;) {
            OptionExtended memory option = _options[i];
            uint32 optionBarrierId =
                getBarrierId(option.barrier.barrierPCT, option.barrier.observationFrequency, option.barrier.triggerType);

            options[i] = Option(option.participationPCT, optionBarrierId, option.tokenId);
            unchecked {
                ++i;
            }
        }
    }

    /**
     * @dev Make sure that the instrument makes sense
     */
    function isValidInstrumentToRegister(InstrumentIdUtil.InstrumentExtended memory _instrument) internal pure {
        // TODO
    }
}<|MERGE_RESOLUTION|>--- conflicted
+++ resolved
@@ -71,12 +71,8 @@
     struct InstrumentExtended {
         uint8 oracleId;
         uint8 engineId;
-<<<<<<< HEAD
         uint64 period;
-        Autocall autocall;
-=======
         Barrier autocall;
->>>>>>> a24ee03c
         Coupon[] coupons;
         OptionExtended[] options;
     }
