--- conflicted
+++ resolved
@@ -15,15 +15,6 @@
  * @dev tester contract to make coverage works
  */
 contract InstrumentIdUtilTester {
-<<<<<<< HEAD
-    function getExpiry(Instrument memory _instrument) external pure returns (uint64) {
-        uint64 result = InstrumentIdUtil.getExpiry(_instrument);
-        return result;
-    }
-
-    function convertBarrierObservationFrequencyType(BarrierObservationFrequencyType frequency) external pure returns (uint256) {
-        uint256 result = InstrumentIdUtil.convertBarrierObservationFrequencyType(frequency);
-=======
     function getFrequency(BarrierObservationFrequencyType frequency) external pure returns (uint256) {
         uint256 result = InstrumentIdUtil.getFrequency(frequency);
         return result;
@@ -31,7 +22,11 @@
 
     function getExerciseType(BarrierObservationFrequencyType frequency) external pure returns (BarrierExerciseType) {
         BarrierExerciseType result = InstrumentIdUtil.getExerciseType(frequency);
->>>>>>> a24ee03c
+        return result;
+    }
+
+    function getExpiry(Instrument memory instrument) external pure returns (uint64) {
+        uint64 result = InstrumentIdUtil.getExpiry(instrument);
         return result;
     }
 
@@ -61,21 +56,9 @@
         tester = new InstrumentIdUtilTester();
         instrument.oracleId = 1;
         instrument.engineId = 1;
-<<<<<<< HEAD
         instrument.period = 1;
         expiry = 100;
         tokenId = TokenIdUtil.getTokenId(TokenType(1), 1, expiry, 3, 4);
-        InstrumentIdUtil.Barrier memory barrier = InstrumentIdUtil.Barrier(
-            uint16(1), BarrierObservationFrequencyType(uint8(2)), BarrierTriggerType(uint8(2)), BarrierExerciseType(uint8(2))
-        );
-        barrierId = InstrumentIdUtil.getBarrierId(
-            barrier.barrierPCT, barrier.observationFrequency, barrier.triggerType, barrier.exerciseType
-        );
-
-        instrument.autocall = InstrumentIdUtil.Autocall(true, barrier);
-        instrument.coupons.push(InstrumentIdUtil.Coupon(5, 6, CouponType(uint8(3)), barrier));
-        instrument.options.push(InstrumentIdUtil.OptionExtended(5, barrier, tokenId));
-=======
         InstrumentIdUtil.Barrier memory barrier =
             InstrumentIdUtil.Barrier(uint16(1), BarrierObservationFrequencyType(uint8(2)), BarrierTriggerType(uint8(2)));
         barrierId = InstrumentIdUtil.getBarrierId(barrier.barrierPCT, barrier.observationFrequency, barrier.triggerType);
@@ -83,7 +66,6 @@
         instrument.autocall = barrier;
         instrument.coupons.push(InstrumentIdUtil.Coupon(5, false, CouponType(uint8(3)), barrier));
         instrument.options.push(InstrumentIdUtil.OptionExtended(5, barrier, 1));
->>>>>>> a24ee03c
     }
 
     function testSerialize() public {
@@ -91,12 +73,8 @@
 
         assertEq(sInstrument.oracleId, 1);
         assertEq(sInstrument.engineId, 1);
-<<<<<<< HEAD
-        assertEq(sInstrument.autocallId, InstrumentIdUtil.getAutocallId(true, barrierId));
+        assertEq(sInstrument.autocallId, barrierId);
         assertEq(sInstrument.period, 1);
-=======
-        assertEq(sInstrument.autocallId, barrierId);
->>>>>>> a24ee03c
 
         uint64[] memory coupons = new uint64[](1);
 
